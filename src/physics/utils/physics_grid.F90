--- conflicted
+++ resolved
@@ -16,8 +16,6 @@
    public :: get_dlon_p     ! longitude of a physics column in degrees
    public :: get_rlat_p     ! latitude of a physics column in radians
    public :: get_rlon_p     ! longitude of a physics column in radians
-   public :: get_rlats_p    ! latitudes of physics cols in chunk (radians)
-   public :: get_rlons_p    ! longitudes of physics cols in chunk (radians)
    public :: get_area_p     ! area of a physics column in radians squared
    public :: get_rlat_all_p ! latitudes of physics cols on task (radians)
    public :: get_rlon_all_p ! longitudes of physics cols on task (radians)
@@ -369,81 +367,6 @@
 
    !========================================================================
 
-<<<<<<< HEAD
-   subroutine get_rlats_p(rlats, first_col, last_col)
-      use cam_abortutils, only: endrun
-      !-----------------------------------------------------------------------
-      !
-      ! get_rlats_p: Return all latitudes (in radians)
-      !
-      !-----------------------------------------------------------------------
-      ! Dummy Arguments
-      real(r8),          intent(out) :: rlats(:)  ! array of latitudes
-      integer, optional, intent(in)  :: first_col ! Starting column
-      integer, optional, intent(in)  :: last_col  ! Ending column
-
-      ! Local variables
-      integer                     :: bcol, ecol ! starting and ending cols
-      character(len=*), parameter :: subname = 'get_rlats_p: '
-
-      !-----------------------------------------------------------------------
-      if (present(first_col)) then
-         bcol = first_col
-      else
-         bcol = 1
-      end if
-      if (present(last_col)) then
-         ecol = last_col
-      else
-         ecol = columns_on_task
-      end if
-      if (size(rlats) /= (ecol - bcol + 1)) then
-         call endrun(subname//"rlats array is incorrect size")
-      end if
-      rlats = phys_columns(bcol:ecol)%lat_rad
-
-   end subroutine get_rlats_p
-
-   !========================================================================
-
-   subroutine get_rlons_p(rlons, first_col, last_col)
-      use cam_abortutils, only: endrun
-      !-----------------------------------------------------------------------
-      !
-      ! get_rlons_p: Return all longitudes (in radians)
-      !
-      !-----------------------------------------------------------------------
-      ! Dummy Arguments
-      real(r8),          intent(out) :: rlons(:)  ! array of longitudes
-      integer, optional, intent(in)  :: first_col ! Starting column
-      integer, optional, intent(in)  :: last_col  ! Ending column
-
-      ! Local variables
-      integer                     :: bcol, ecol ! starting and ending cols
-      character(len=*), parameter :: subname = 'get_rlons_p: '
-
-      !-----------------------------------------------------------------------
-      if (present(first_col)) then
-         bcol = first_col
-      else
-         bcol = 1
-      end if
-      if (present(last_col)) then
-         ecol = last_col
-      else
-         ecol = columns_on_task
-      end if
-      if (size(rlons) /= (ecol - bcol + 1)) then
-         call endrun(subname//"rlons array is incorrect size")
-      end if
-      rlons = phys_columns(bcol:ecol)%lon_rad
-
-   end subroutine get_rlons_p
-
-   !========================================================================
-
-=======
->>>>>>> 63e8fbd7
    real(r8) function get_area_p(index)
       use cam_logfile,    only: iulog
       use cam_abortutils, only: endrun
