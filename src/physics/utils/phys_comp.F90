--- conflicted
+++ resolved
@@ -31,7 +31,6 @@
    end subroutine phys_readnl
 
    subroutine phys_init(phys_state, phys_tend, cam_out)
-<<<<<<< HEAD
       use pio,            only: file_desc_t
       use cam_abortutils, only: endrun
       use cam_initfiles,  only: initial_file_get_id
@@ -39,28 +38,13 @@
       use camsrfexch,     only: cam_out_t
       use physics_grid,   only: columns_on_task
       use phys_vert_coord,only: pver, pverp
-      use physics_data,   only: physics_read_data
+      use physics_inputs, only: physics_read_data
       use physconst,      only: physconst_init
       use physics_types,  only: allocate_physics_types_fields
       use constituents,   only: pcnst
       use cam_ccpp_cap,   only: cam_ccpp_physics_initialize
       use cam_ccpp_cap,   only: ccpp_physics_suite_list
       use cam_ccpp_cap,   only: ccpp_physics_suite_part_list
-=======
-      use pio,               only: file_desc_t
-      use cam_abortutils,    only: endrun
-      use cam_initfiles,     only: initial_file_get_id
-      use physics_types,     only: physics_state, physics_tend
-      use camsrfexch,        only: cam_out_t
-      use physics_grid,      only: columns_on_task, pver, pverp
-      use physics_inputs,    only: physics_read_data
-      use physconst,         only: physconst_init
-      use physics_types,     only: allocate_physics_types_fields
-      use constituents,      only: pcnst
-      use cam_ccpp_cap,      only: cam_ccpp_physics_initialize
-      use cam_ccpp_cap,      only: ccpp_physics_suite_list
-      use cam_ccpp_cap,      only: ccpp_physics_suite_part_list
->>>>>>> 04138fc9
 
       ! Dummy arguments
       type(physics_state), intent(inout) :: phys_state
