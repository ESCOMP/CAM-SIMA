--- conflicted
+++ resolved
@@ -1167,11 +1167,7 @@
        call cam_run4( cam_out, cam_in, rstwr, nlend, &
             yr_spec=yr_sync, mon_spec=mon_sync, day_spec=day_sync, sec_spec=tod_sync)
        call t_stopf  ('CAM_run4')
-<<<<<<< HEAD
-       call cam_timestep_final( rstwr, nlend )
-=======
-       call cam_timestep_final(do_ncdata_check=do_ncdata_check)
->>>>>>> aa928686
+       call cam_timestep_final(rstwr, nlend, do_ncdata_check=do_ncdata_check)
 
        ! Advance cam time step
 
@@ -1419,7 +1415,6 @@
 
     rc = ESMF_SUCCESS
 
-<<<<<<< HEAD
     call shr_log_getLogUnit (shrlogunit)
     call shr_log_setLogUnit (iulog)
     call NUOPC_ModelGet(gcomp, modelClock=clock, importState=importState, exportState=exportState, rc=rc)
@@ -1453,15 +1448,9 @@
     else
        nlend = .false.
     endif
-    call cam_timestep_final(rstwr, nlend)
-    call cam_final( cam_out, cam_in )
-=======
-    call shr_log_getLogUnit(shrlogunit)
-    call shr_log_setLogUnit(iulog)
-
-    call cam_timestep_final(do_ncdata_check=.false.)
+
+    call cam_timestep_final(rstwr, nlend, do_ncdata_check=.false.)
     call cam_final(cam_out, cam_in)
->>>>>>> aa928686
 
     if (masterproc) then
        write(iulog,F91)
