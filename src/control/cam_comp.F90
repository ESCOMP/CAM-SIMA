--- conflicted
+++ resolved
@@ -25,13 +25,9 @@
    use time_manager,              only: is_first_step, is_first_restart_step
 
    use camsrfexch,                only: cam_out_t, cam_in_t
-   use physics_types,             only: phys_state, phys_tend
-<<<<<<< HEAD
+   use physics_types,             only: phys_state, phys_tend, dtime_phys
    use physics_types_history,     only: physics_types_history_init
    use physics_types_history,     only: physics_types_history_out
-=======
-   use physics_types,             only: dtime_phys
->>>>>>> 56db6e60
    use dyn_comp,                  only: dyn_import_t, dyn_export_t
 
    use perf_mod,                  only: t_barrierf, t_startf, t_stopf
