--- conflicted
+++ resolved
@@ -228,11 +228,7 @@
         outfile.write("\nCONTAINS\n", 0)
 
         #Write physics_read_data subroutine:
-<<<<<<< HEAD
-        write_phys_read_subroutine(outfile, fort_data)
-=======
         write_phys_read_subroutine(outfile, fort_data, phys_check_fname_str)
->>>>>>> 63e8fbd7
 
         #End module:
         outfile.write("\nend module {}".format(phys_input_fname_str), 0)
@@ -259,6 +255,7 @@
 
 class VarFortData:
 
+    
     # pylint: disable=too-many-instance-attributes
     """
     Object which stores information needed
@@ -293,12 +290,9 @@
         #Initialize protected variable name set:
         self.__protected_set = set()
 
-<<<<<<< HEAD
-=======
         #Initialize internal required variables set:
         self.__ccpp_req_vars = ccpp_req_vars_set
 
->>>>>>> 63e8fbd7
         #Initialize variable name array parameters:
         self.__total_var_num = 0
         self.__stdname_max_len = 0
@@ -365,11 +359,7 @@
 
         #Check if variable is protected, and if so then
         #add it to the protected set:
-<<<<<<< HEAD
-        if hasattr(var, "protected") and var.protected:
-=======
         if var.protected:
->>>>>>> 63e8fbd7
             self.__protected_set.add(var.standard_name)
 
         #Check if array elements are present:
@@ -891,22 +881,6 @@
 
     #Write "False" logicals to logical array, unless variable
     #is protected:
-<<<<<<< HEAD
-    for var_num in range(fort_data.total_var_num):
-        if var_num == fort_data.total_var_num-1:
-            if fort_data.standard_names[var_num] in \
-               fort_data.protected_set:
-                log_arr_str = '.true. /)'
-            else:
-                log_arr_str = '.false. /)'
-        else:
-            if fort_data.standard_names[var_num] in \
-               fort_data.protected_set:
-                log_arr_str = '.true., &'
-            else:
-                log_arr_str = '.false., &'
-        # end if
-=======
     arr_suffix = ', &'
     for var_num, var_name in enumerate(fort_data.standard_names):
         #If at the end of the list, then update suffix:
@@ -920,13 +894,12 @@
             log_arr_str = '.false.' + arr_suffix
 
         #Write line to file:
->>>>>>> 63e8fbd7
         outfile.write(log_arr_str, 2)
 
     #Write a blank space:
     outfile.write("", 0)
 
-    #Write starting declaration of initalized logical array:
+    #Write starting declaration of initialized logical array:
     outfile.write("!Logical array to indicate whether or not variable is initialized:", 1)
     declare_str = "logical, public, protected :: initialized_vars(phys_var_num) = (/ &"
     outfile.write(declare_str, 1)
@@ -1220,11 +1193,6 @@
                   "use shr_kind_mod,         only: SHR_KIND_CS, SHR_KIND_CL\n" \
                   "use physics_data,         only: read_field, find_input_name_idx\n" \
                   "use physics_data,         only: no_exist_idx, init_mark_idx, prot_no_init_idx\n" \
-<<<<<<< HEAD
-                  "use phys_vars_init_check, only: phys_var_stdnames, input_var_names\n" \
-                  "use phys_vars_init_check, only: std_name_len\n" \
-=======
->>>>>>> 63e8fbd7
                   "use cam_ccpp_cap,         only: ccpp_physics_suite_variables", 2)
 
     outfile.write("use {}, only: phys_var_stdnames, input_var_names".format(phys_check_fname_str), 2)
@@ -1250,13 +1218,8 @@
     outfile.write("!Character array containing all CCPP-required vairable standard names:", 2)
     outfile.write("character(len=std_name_len), allocatable :: ccpp_required_data(:)", 2)
     outfile.write("", 0)
-<<<<<<< HEAD
-    outfile.write("!Strings which store names of any missing or non-initialized vars:\n" \
-                  "character(len=SHR_KIND_CL) :: missing_required_vars\n" \
-=======
     outfile.write("!Strings which store names of any missing or non-initialized vars:", 2)
     outfile.write("character(len=SHR_KIND_CL) :: missing_required_vars\n" \
->>>>>>> 63e8fbd7
                   "character(len=SHR_KIND_CL) :: protected_non_init_vars\n" \
                   "character(len=SHR_KIND_CL) :: missing_input_names", 2)
     outfile.write("", 0)
@@ -1271,13 +1234,8 @@
     outfile.write("", 0)
 
     #Initialize variables:
-<<<<<<< HEAD
-    outfile.write("!Initalize missing and non-initialized variables strings:\n" \
-                  "missing_required_vars = ' '\n" \
-=======
     outfile.write("!Initalize missing and non-initialized variables strings:", 2)
     outfile.write("missing_required_vars = ' '\n" \
->>>>>>> 63e8fbd7
                   "protected_non_init_vars = ' '\n" \
                   "missing_input_names   = ' '", 2)
     outfile.write("", 0)
@@ -1300,15 +1258,6 @@
     outfile.write("", 0)
 
     #Call input name search function:
-<<<<<<< HEAD
-    outfile.write("!Find IC file input name array index for required variable:\n" \
-                  "name_idx = find_input_name_idx(ccpp_required_data(req_idx))", 4)
-
-    #Start select-case statement:
-    outfile.write("", 0)
-    outfile.write("!Check for special index values:\n" \
-                  "select case (name_idx)", 4)
-=======
     outfile.write("!Find IC file input name array index for required variable:", 4)
     outfile.write("name_idx = find_input_name_idx(ccpp_required_data(req_idx))", 4)
 
@@ -1316,7 +1265,6 @@
     outfile.write("", 0)
     outfile.write("!Check for special index values:", 4)
     outfile.write("select case (name_idx)", 4)
->>>>>>> 63e8fbd7
     outfile.write("", 0)
 
     #Skip already initialized variables:
@@ -1329,29 +1277,6 @@
     outfile.write("case (no_exist_idx)", 5)
     outfile.write("", 0)
     outfile.write("!If an index was never found, then save variable name and check the rest\n" \
-<<<<<<< HEAD
-                  "!of the variables, after which the model simulation will end:\n" \
-                  "missing_required_vars(len_trim(missing_required_vars)+1:) = &", 6)
-    outfile.write(" trim(sep)//trim(ccpp_required_data(req_idx))", 7)
-    outfile.write("", 0)
-    outfile.write("!Update character separator to now include comma:\n" \
-                  "sep = ', '", 6)
-    outfile.write("", 0)
-
-    #Generate error message if required variable is protected but not initialized:
-    outfile.write("case (prot_no_init_idx)", 5)
-    outfile.write("", 0)
-    outfile.write("!If an index was found for a protected variable, but that variable\n" \
-                  "!was never marked as initialized, then save the variable name and check\n" \
-                  "!the rest of the variables, after which the model simulation will end:\n" \
-                  "protected_non_init_vars(len_trim(protected_non_init_vars)+1:) = &", 6)
-    outfile.write(" trim(sep2)//trim(ccpp_required_data(req_idx))", 7)
-    outfile.write("", 0)
-    outfile.write("!Update character separator to now include comma:\n" \
-                  "sep2 = ', '", 6)
-    outfile.write("", 0)
-
-=======
                   "!of the variables, after which the model simulation will end:", 6)
     outfile.write("missing_required_vars(len_trim(missing_required_vars)+1:) = &", 6)
     outfile.write(" trim(sep)//trim(ccpp_required_data(req_idx))", 7)
@@ -1373,7 +1298,6 @@
     outfile.write("sep2 = ', '", 6)
     outfile.write("", 0)
 
->>>>>>> 63e8fbd7
     #start default case steps:
     outfile.write("case default", 5)
     outfile.write("", 0)
@@ -1382,18 +1306,6 @@
     #(i.e. the <ic_file_input_names> registry tag is missing):
     outfile.write("!Check that the input variable names aren't blank.\n" \
                   "!If so, then save variable name and check the rest of the\n" \
-<<<<<<< HEAD
-                  "!variables, after which the model simulation will end:\n" \
-                  "if (len_trim(input_var_names(1,name_idx)) == 0) then", 6)
-    outfile.write("missing_input_names(len_trim(missing_input_names)+1:) = &", 7)
-    outfile.write(" trim(sep3)//trim(ccpp_required_data(req_idx))", 8)
-    outfile.write("", 0)
-    outfile.write("!Update character separator to now include comma\n" \
-                  "sep3 = ', '", 7)
-    outfile.write("", 0)
-    outfile.write("!Continue on with variable loop:\n" \
-                  "cycle", 7)
-=======
                   "!variables, after which the model simulation will end:", 6)
     outfile.write("if (len_trim(input_var_names(1,name_idx)) == 0) then", 6)
     outfile.write("missing_input_names(len_trim(missing_input_names)+1:) = &", 7)
@@ -1404,7 +1316,6 @@
     outfile.write("", 0)
     outfile.write("!Continue on with variable loop:", 7)
     outfile.write("cycle", 7)
->>>>>>> 63e8fbd7
     outfile.write("end if", 6)
     outfile.write("", 0)
 
@@ -1435,13 +1346,8 @@
 
     #Generate endrun statement for non-initialized protected variables:
     outfile.write("!End simulation if there are protected input\n" \
-<<<<<<< HEAD
-                  "!variables that are not initialized:\n" \
-                  "if (len_trim(protected_non_init_vars) > 0) then", 3)
-=======
                   "!variables that are not initialized:", 3)
     outfile.write("if (len_trim(protected_non_init_vars) > 0) then", 3)
->>>>>>> 63e8fbd7
     outfile.write('call endrun("Required, protected input variables are not initialized: "//&', 4)
     outfile.write("trim(protected_non_init_vars))", 5)
     outfile.write("end if", 3)
