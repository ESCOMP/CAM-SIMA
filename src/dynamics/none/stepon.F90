--- conflicted
+++ resolved
@@ -96,15 +96,7 @@
       call dyn_run(dyn_out)
       call t_stopf('dyn_run')
 
-<<<<<<< HEAD
-   ! Synchronize all PEs and then run dynamics (dyn_run):
-   call t_barrierf('sync_dyn_run', mpicom)
-   call t_startf('dyn_run')
-   call dyn_run(dyn_out)
-   call t_stopf('dyn_run')
-=======
    end subroutine stepon_run3
->>>>>>> 8245b88b
 
    !===========================================================================
 
