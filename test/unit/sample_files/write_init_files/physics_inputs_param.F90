--- conflicted
+++ resolved
@@ -145,16 +145,9 @@
                         call read_field(file, 'potential_temperature',                            &
                              input_var_names(:,name_idx), 'lev', timestep, theta)
 
-<<<<<<< HEAD
-                     case ('sea_level_pressure')
-                        call read_field(file, 'sea_level_pressure', input_var_names(:,name_idx),  &
-                             timestep, slp)
-=======
-                  if (trim(phys_var_stdnames(name_idx)) == 'air_pressure_at_sea_level') then
-                     call read_field(file, 'air_pressure_at_sea_level',                           &
-                          input_var_names(:,name_idx), timestep, slp)
-                  end if
->>>>>>> 8f94ed7e
+                     case ('air_pressure_at_sea_level')
+                        call read_field(file, 'air_pressure_at_sea_level',                        &
+                             input_var_names(:,name_idx), timestep, slp)
 
                   end select !read variables
                end select !special indices
@@ -286,9 +279,9 @@
                   call check_field(file, input_var_names(:,name_idx), 'lev', timestep, theta,     &
                        'potential_temperature', is_first)
 
-               case ('sea_level_pressure')
+               case ('air_pressure_at_sea_level')
                   call check_field(file, input_var_names(:,name_idx), timestep, slp,              &
-                       'sea_level_pressure', is_first)
+                       'air_pressure_at_sea_level', is_first)
 
             end select !check variables
          end do !Suite-required variables
