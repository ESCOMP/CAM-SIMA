[ccpp-framework]
local_path = ccpp_framework
protocol = git
repo_url = https://github.com/peverwhee/ccpp-framework
tag = CPF_0.2.056
required = True

<<<<<<< HEAD
[clubb]
local_path = src/physics/clubb
protocol = svn
repo_url = https://svn-ccsm-models.cgd.ucar.edu/clubb_core/vendor_tags/
tag = clubb_ncar_backwards_compat_20181205_c20190528
required = False

[cosp2]
local_path = src/physics/cosp2/src
protocol = svn
repo_url = https://github.com/CFMIP/COSPv2.0/tags/
tag = v2.0.3cesm/src
required = False

[history]
local_path = src/history/buffers
protocol = git
repo_url = https://github.com/gold2718/history_output
branch = camden_history
=======
[mpas]
local_path = src/dynamics/mpas/dycore
protocol = git
repo_url = https://github.com/MPAS-Dev/MPAS-Model.git
sparse = ../.mpas_sparse_checkout
tag = v8.0.1
>>>>>>> d809cf1f
required = True

[ncar-physics]
local_path = src/physics/ncar_ccpp
protocol = git
repo_url = https://github.com/ESCOMP/atmospheric_physics
tag = atmos_phys0_02_003
required = True

[externals_description]
schema_version = 1.0.0<|MERGE_RESOLUTION|>--- conflicted
+++ resolved
@@ -5,34 +5,19 @@
 tag = CPF_0.2.056
 required = True
 
-<<<<<<< HEAD
-[clubb]
-local_path = src/physics/clubb
-protocol = svn
-repo_url = https://svn-ccsm-models.cgd.ucar.edu/clubb_core/vendor_tags/
-tag = clubb_ncar_backwards_compat_20181205_c20190528
-required = False
-
-[cosp2]
-local_path = src/physics/cosp2/src
-protocol = svn
-repo_url = https://github.com/CFMIP/COSPv2.0/tags/
-tag = v2.0.3cesm/src
-required = False
-
 [history]
 local_path = src/history/buffers
 protocol = git
 repo_url = https://github.com/gold2718/history_output
 branch = camden_history
-=======
+required = True
+
 [mpas]
 local_path = src/dynamics/mpas/dycore
 protocol = git
 repo_url = https://github.com/MPAS-Dev/MPAS-Model.git
 sparse = ../.mpas_sparse_checkout
 tag = v8.0.1
->>>>>>> d809cf1f
 required = True
 
 [ncar-physics]
